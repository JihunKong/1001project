--- conflicted
+++ resolved
@@ -46,8 +46,7 @@
     <>
       {/* Desktop Sidebar Navigation */}
       <aside
-<<<<<<< HEAD
-        className="w-60 bg-white border-r border-[#E5E5EA] fixed left-0 top-0 bottom-0 hidden lg:flex lg:flex-col overflow-y-auto z-10"
+        className="w-60 bg-white border-r border-figma-gray-border fixed left-0 top-0 bottom-0 hidden lg:flex lg:flex-col overflow-y-auto z-10"
         role="navigation"
         aria-label="Main navigation"
       >
@@ -59,53 +58,17 @@
           Skip to main content
         </a>
 
-        <div className="flex items-center gap-2 px-6 border-b border-[#E5E5EA] h-[60px]">
-          <div className="w-10 h-10 bg-[#141414] rounded-xl flex items-center justify-center">
-            <span className="text-white text-sm font-semibold">1001</span>
-          </div>
-          <span className="text-lg font-semibold text-[#141414]">Stories</span>
-=======
-        className="w-60 bg-white border-r border-figma-gray-border fixed left-0 top-0 bottom-0 hidden lg:flex lg:flex-col overflow-y-auto z-10"
-        role="navigation"
-        aria-label="Main navigation"
-      >
         <div className="flex items-center gap-2 px-6 border-b border-figma-gray-border h-[60px]">
           <div className="w-10 h-10 bg-figma-black rounded-xl flex items-center justify-center">
             <span className="text-white text-sm font-semibold">1001</span>
           </div>
           <span className="text-lg font-semibold text-figma-black">Stories</span>
->>>>>>> e5a18a19
         </div>
 
         <div className="flex flex-col gap-4 p-6">
           {navItems.map((item) => {
             const Icon = item.icon;
             const active = isActive(item);
-<<<<<<< HEAD
-
-            return (
-              <Link
-                key={item.id}
-                href={item.href}
-                aria-current={active ? 'page' : undefined}
-                className={`flex items-center gap-2 transition-colors ${
-                  active
-                    ? 'text-[#141414] font-medium text-lg'
-                    : 'text-[#6B7280] font-normal text-lg hover:text-[#141414]'
-                }`}
-              >
-                <Icon className="w-5 h-5 flex-shrink-0" />
-                <span>{item.label}</span>
-              </Link>
-            );
-          })}
-        </div>
-      </aside>
-
-      {/* Mobile Bottom Navigation */}
-      <nav
-        className="fixed bottom-0 left-0 right-0 bg-white border-t border-[#E5E5EA] lg:hidden z-40 safe-area-inset-bottom"
-=======
 
             return (
               <Link
@@ -130,7 +93,6 @@
       {/* Mobile Bottom Navigation */}
       <nav
         className="lg:hidden fixed bottom-0 left-0 right-0 bg-white border-t border-figma-gray-border z-50 pb-safe"
->>>>>>> e5a18a19
         role="navigation"
         aria-label="Mobile navigation"
       >
@@ -144,19 +106,6 @@
                 key={item.id}
                 href={item.href}
                 aria-current={active ? 'page' : undefined}
-<<<<<<< HEAD
-                aria-label={item.label}
-                className={`flex flex-col items-center justify-center gap-1 min-w-[64px] min-h-[56px] py-2 px-3 transition-all ${
-                  active
-                    ? 'text-[#141414] bg-[#F9FAFB]'
-                    : 'text-[#6B7280] hover:text-[#141414] hover:bg-[#F9FAFB]'
-                }`}
-              >
-                <Icon className={`w-5 h-5 flex-shrink-0 ${active ? 'stroke-[2.5]' : 'stroke-2'}`} />
-                <span className={`text-xs ${active ? 'font-medium' : 'font-normal'}`}>
-                  {item.label}
-                </span>
-=======
                 className={`flex flex-col items-center justify-center gap-1 py-2 px-3 transition-colors min-h-[56px] min-w-[64px] ${
                   active
                     ? 'text-figma-black'
@@ -166,7 +115,6 @@
                 <Icon className="w-6 h-6" aria-hidden="true" />
                 <span className="text-xs font-medium">{item.label}</span>
                 {active && <span className="sr-only">(current page)</span>}
->>>>>>> e5a18a19
               </Link>
             );
           })}
