'use client';

import { useEffect, useState, useCallback } from 'react';
import { useSession } from 'next-auth/react';
import { redirect } from 'next/navigation';
import { useParams, useRouter } from 'next/navigation';
import Link from 'next/link';
import {
  ArrowLeft,
  CheckCircle,
  XCircle,
  Edit,
  User,
  Calendar,
  FileText,
  MessageSquare,
  BookOpen,
  Tag,
  Filter
} from 'lucide-react';
import toast from 'react-hot-toast';
import {
  CommentableTextEditor,
  CommentPopup,
  RevisionRequestModal,
  type RevisionRequestData
} from '@/components/story-publication/admin';
import Popover from '@/components/ui/Popover';

interface Comment {
  id: string;
  content: string;
  highlightedText: string;
  startOffset: number;
  endOffset: number;
  authorId: string;
  status: 'OPEN' | 'RESOLVED' | 'ARCHIVED';
  isResolved: boolean;
  createdAt: string;
  author: {
    id: string;
    name: string | null;
    email: string;
    role: string;
  };
  replies?: Comment[];
}

interface TextSubmission {
  id: string;
  title: string;
  authorAlias: string;
  status: string;
  language: string;
  ageRange?: string;
  categories: string[];
  tags: string[];
  summary?: string;
  content: string;
  wordCount?: number;
  visibility: string;
  targetAudience?: string;
  licenseType?: string;
  createdAt: string;
  updatedAt: string;
  author: {
    id: string;
    name: string;
    email: string;
  };
  storyFeedback?: string;
  workflowHistory: Array<{
    id: string;
    fromStatus: string;
    toStatus: string;
    comment?: string;
    createdAt: string;
    performedBy: {
      id: string;
      name: string;
      email: string;
    };
  }>;
}

export default function StoryReviewPage() {
  const { data: session, status } = useSession();
  const params = useParams();
  const router = useRouter();
  const [submission, setSubmission] = useState<TextSubmission | null>(null);
  const [loading, setLoading] = useState(true);
  const [submitting, setSubmitting] = useState(false);
  const [error, setError] = useState<string | null>(null);
  const [feedback, setFeedback] = useState('');
  const [action, setAction] = useState<'approve' | 'revision' | 'reject' | null>(null);
  const [showFeedbackForm, setShowFeedbackForm] = useState(false);

  const [comments, setComments] = useState<Comment[]>([]);
  const [loadingComments, setLoadingComments] = useState(false);
  const [selectedComment, setSelectedComment] = useState<Comment | null>(null);
  const [commentAnchor, setCommentAnchor] = useState<HTMLElement | null>(null);
  const [commentFilter, setCommentFilter] = useState<'all' | 'open' | 'resolved'>('all');

  useEffect(() => {
    if (status === 'loading') return;
    if (!session) {
      redirect('/login');
    }
    if (session.user?.role !== 'STORY_MANAGER') {
      redirect('/dashboard');
    }
  }, [session, status]);

<<<<<<< HEAD
  // Fetch submission details
  useEffect(() => {
    const fetchSubmission = async () => {
      try {
        const response = await fetch(`/api/text-submissions/${params.id}`);
        if (!response.ok) {
          throw new Error('Failed to fetch submission');
        }
        const data = await response.json();
        setSubmission(data.submission);
      } catch (err) {
        setError(err instanceof Error ? err.message : 'An error occurred');
      } finally {
        setLoading(false);
=======
  const fetchSubmission = async () => {
    try {
      const response = await fetch(`/api/text-submissions/${params.id}`);
      if (!response.ok) {
        throw new Error('Failed to fetch submission');
>>>>>>> e5a18a19
      }
    };

<<<<<<< HEAD
=======
  const fetchComments = useCallback(async () => {
    if (!params.id) return;

    setLoadingComments(true);
    try {
      const response = await fetch(`/api/text-submissions/${params.id}/comments`);
      if (!response.ok) {
        throw new Error('Failed to fetch comments');
      }
      const data = await response.json();
      setComments(data.comments || []);
    } catch (err) {
      console.error('Error fetching comments:', err);
      toast.error('Failed to load comments');
    } finally {
      setLoadingComments(false);
    }
  }, [params.id]);

  useEffect(() => {
>>>>>>> e5a18a19
    if (session?.user?.role === 'STORY_MANAGER' && params.id) {
      fetchSubmission();
      fetchComments();
    }
  }, [session, params.id, fetchComments]);

  const handleAddComment = async (highlightedText: string, startOffset: number, endOffset: number) => {
    if (!submission || !session?.user?.id) return;

    try {
      const response = await fetch(`/api/text-submissions/${submission.id}/comments`, {
        method: 'POST',
        headers: {
          'Content-Type': 'application/json',
        },
        body: JSON.stringify({
          content: 'New comment',
          highlightedText,
          startOffset,
          endOffset
        }),
      });

      if (!response.ok) {
        throw new Error('Failed to create comment');
      }

      await fetchComments();
      toast.success('Comment added successfully!');
    } catch (err) {
      console.error('Error creating comment:', err);
      toast.error('Failed to add comment');
    }
  };

  const handleCommentClick = (comment: Comment) => {
    setSelectedComment(comment);

    const virtualAnchor = document.createElement('div');
    virtualAnchor.style.position = 'fixed';
    virtualAnchor.style.top = '50%';
    virtualAnchor.style.right = '400px';
    virtualAnchor.style.width = '1px';
    virtualAnchor.style.height = '1px';
    document.body.appendChild(virtualAnchor);

    setCommentAnchor(virtualAnchor);
  };

  const handleCloseCommentPopup = () => {
    setSelectedComment(null);
    if (commentAnchor && document.body.contains(commentAnchor)) {
      document.body.removeChild(commentAnchor);
    }
    setCommentAnchor(null);
  };

  const handleReply = async (parentId: string, content: string) => {
    try {
      const response = await fetch(`/api/comments/${parentId}/replies`, {
        method: 'POST',
        headers: {
          'Content-Type': 'application/json',
        },
        body: JSON.stringify({ content }),
      });

      if (!response.ok) {
        throw new Error('Failed to add reply');
      }

      await fetchComments();
      toast.success('Reply added successfully!');
    } catch (err) {
      console.error('Error adding reply:', err);
      toast.error('Failed to add reply');
    }
  };

  const handleResolve = async (commentId: string, isResolved: boolean) => {
    try {
      const response = await fetch(`/api/comments/${commentId}/resolve`, {
        method: 'PUT',
        headers: {
          'Content-Type': 'application/json',
        },
        body: JSON.stringify({ isResolved }),
      });

      if (!response.ok) {
        throw new Error('Failed to resolve comment');
      }

      await fetchComments();
      toast.success(isResolved ? 'Comment resolved!' : 'Comment reopened!');
    } catch (err) {
      console.error('Error resolving comment:', err);
      toast.error('Failed to resolve comment');
    }
  };

  const handleEditComment = async (commentId: string, content: string) => {
    try {
      const response = await fetch(`/api/comments/${commentId}`, {
        method: 'PUT',
        headers: {
          'Content-Type': 'application/json',
        },
        body: JSON.stringify({ content }),
      });

      if (!response.ok) {
        throw new Error('Failed to edit comment');
      }

      await fetchComments();
      toast.success('Comment updated!');
    } catch (err) {
      console.error('Error editing comment:', err);
      toast.error('Failed to edit comment');
    }
  };

  const handleDeleteComment = async (commentId: string) => {
    try {
      const response = await fetch(`/api/comments/${commentId}`, {
        method: 'DELETE',
      });

      if (!response.ok) {
        throw new Error('Failed to delete comment');
      }

      await fetchComments();
      handleCloseCommentPopup();
      toast.success('Comment deleted!');
    } catch (err) {
      console.error('Error deleting comment:', err);
      toast.error('Failed to delete comment');
    }
  };

  const handleRevisionRequest = async (data: RevisionRequestData) => {
    if (!submission) return;

    setSubmitting(true);
    try {
      const response = await fetch(`/api/text-submissions/${submission.id}`, {
        method: 'PUT',
        headers: {
          'Content-Type': 'application/json',
        },
        body: JSON.stringify({
          action: 'story_needs_revision',
          feedback: data.notes,
          comment: `Revision requested with ${data.priority} priority${data.dueDate ? `, due ${data.dueDate}` : ''}`,
          metadata: {
            priority: data.priority,
            dueDate: data.dueDate,
            revisionTypes: data.revisionTypes
          }
        }),
      });

      if (!response.ok) {
        throw new Error('Failed to request revision');
      }

      const result = await response.json();
      setSubmission(result.submission);
      setShowFeedbackForm(false);
      setAction(null);

      toast.success('Revision requested successfully!');

      setTimeout(() => {
        router.push('/dashboard/story-manager');
      }, 2000);

    } catch (err) {
      toast.error(err instanceof Error ? err.message : 'An error occurred');
    } finally {
      setSubmitting(false);
    }
  };

  const handleAction = async (actionType: 'approve' | 'revision' | 'reject') => {
    if (!submission) return;

    setSubmitting(true);
    try {
      const actionMap = {
        approve: 'story_approve',
        revision: 'story_needs_revision',
        reject: 'reject'
      };

      const response = await fetch(`/api/text-submissions/${submission.id}`, {
        method: 'PUT',
        headers: {
          'Content-Type': 'application/json',
        },
        body: JSON.stringify({
          action: actionMap[actionType],
          feedback: feedback.trim() || undefined,
          comment: `Story Manager ${actionType}: ${feedback.trim() || 'No additional comments'}`
        }),
      });

      if (!response.ok) {
        throw new Error('Failed to process action');
      }

      const data = await response.json();
      setSubmission(data.submission);
      setShowFeedbackForm(false);
      setFeedback('');
      setAction(null);

      toast.success(
        actionType === 'approve'
          ? 'Story approved successfully!'
          : actionType === 'revision'
          ? 'Revision requested successfully!'
          : 'Story rejected successfully!'
      );

      setTimeout(() => {
        router.push('/dashboard/story-manager');
      }, 2000);

    } catch (err) {
      toast.error(err instanceof Error ? err.message : 'An error occurred');
    } finally {
      setSubmitting(false);
    }
  };

  const getStatusColor = (status: string) => {
    switch (status) {
      case 'PUBLISHED': return 'bg-green-100 text-green-800';
      case 'STORY_APPROVED': return 'bg-blue-100 text-blue-800';
      case 'PENDING': return 'bg-yellow-100 text-yellow-800';
      case 'STORY_REVIEW': return 'bg-purple-100 text-purple-800';
      case 'NEEDS_REVISION': return 'bg-orange-100 text-orange-800';
      case 'REJECTED': return 'bg-red-100 text-red-800';
      case 'DRAFT': return 'bg-gray-100 text-gray-800';
      default: return 'bg-gray-100 text-gray-800';
    }
  };

  const canTakeAction = (status: string) => {
    return ['PENDING', 'STORY_REVIEW', 'NEEDS_REVISION'].includes(status);
  };

  const filteredComments = comments.filter(comment => {
    if (commentFilter === 'all') return true;
    if (commentFilter === 'open') return comment.status === 'OPEN';
    if (commentFilter === 'resolved') return comment.status === 'RESOLVED';
    return true;
  });

  if (status === 'loading' || loading) {
    return (
      <div className="min-h-screen bg-gray-50 flex items-center justify-center">
        <div className="text-center">
          <div className="animate-spin rounded-full h-12 w-12 border-b-2 border-soe-green-400 mx-auto"></div>
          <p className="mt-4 text-gray-600">Loading story details...</p>
        </div>
      </div>
    );
  }

  if (error || !submission) {
    return (
      <div className="min-h-screen bg-gray-50 flex items-center justify-center">
        <div className="text-center">
          <p className="text-red-600">Error: {error || 'Submission not found'}</p>
          <Link
            href="/dashboard/story-manager"
            className="mt-4 inline-block px-4 py-2 bg-soe-green-400 text-white rounded hover:bg-soe-green-500"
          >
            Back to Dashboard
          </Link>
        </div>
      </div>
    );
  }

  return (
    <div className="min-h-screen bg-gray-50">
      <div className="bg-white shadow">
        <div className="max-w-7xl mx-auto px-4 sm:px-6 lg:px-8 py-6">
          <div className="flex items-center justify-between">
            <div className="flex items-center">
              <Link
                href="/dashboard/story-manager"
                className="mr-4 text-gray-600 hover:text-gray-900"
              >
                <ArrowLeft className="h-6 w-6" />
              </Link>
              <div>
                <h1 className="text-3xl font-bold text-gray-900">Story Review</h1>
                <p className="mt-1 text-sm text-gray-500">
                  Review and provide inline feedback on story submission
                </p>
              </div>
            </div>
            <div className="flex items-center space-x-3">
              <span className={`inline-flex px-3 py-1 text-sm font-semibold rounded-full ${getStatusColor(submission.status)}`}>
                {submission.status.replace('_', ' ')}
              </span>
              {canTakeAction(submission.status) && (
                <>
                  <button
                    onClick={() => {
                      setAction('approve');
                      setShowFeedbackForm(true);
                    }}
                    className="bg-green-600 hover:bg-green-700 text-white px-4 py-2 rounded-lg flex items-center"
                  >
                    <CheckCircle className="h-4 w-4 mr-2" />
                    Approve
                  </button>
                  <button
                    onClick={() => {
                      setAction('revision');
                      setShowFeedbackForm(true);
                    }}
                    className="bg-orange-600 hover:bg-orange-700 text-white px-4 py-2 rounded-lg flex items-center"
                  >
                    <Edit className="h-4 w-4 mr-2" />
                    Request Revision
                  </button>
                  <button
                    onClick={() => {
                      setAction('reject');
                      setShowFeedbackForm(true);
                    }}
                    className="bg-red-600 hover:bg-red-700 text-white px-4 py-2 rounded-lg flex items-center"
                  >
                    <XCircle className="h-4 w-4 mr-2" />
                    Reject
                  </button>
                </>
              )}
            </div>
          </div>
        </div>
      </div>

      <div className="max-w-7xl mx-auto px-4 sm:px-6 lg:px-8 py-8">
        <div className="grid grid-cols-1 lg:grid-cols-[1fr_320px] gap-8">
          {/* Main Content */}
          <div className="space-y-6">
            {/* Story Details */}
            <div className="bg-white rounded-lg shadow p-6">
              <div className="border-b border-gray-200 pb-4 mb-6">
                <h2 className="text-2xl font-bold text-gray-900">{submission.title}</h2>
                <p className="text-gray-600 mt-2">by {submission.authorAlias}</p>

                <div className="flex flex-wrap gap-4 mt-4 text-sm text-gray-500">
                  <div className="flex items-center">
                    <FileText className="h-4 w-4 mr-1" />
                    {submission.wordCount} words
                  </div>
                  <div className="flex items-center">
                    <BookOpen className="h-4 w-4 mr-1" />
                    {submission.language}
                  </div>
                  {submission.ageRange && (
                    <div className="flex items-center">
                      <User className="h-4 w-4 mr-1" />
                      Ages {submission.ageRange}
                    </div>
                  )}
                  <div className="flex items-center">
                    <Calendar className="h-4 w-4 mr-1" />
                    {new Date(submission.createdAt).toLocaleDateString()}
                  </div>
                </div>

                {(submission.categories.length > 0 || submission.tags.length > 0) && (
                  <div className="mt-4 space-y-2">
                    {submission.categories.length > 0 && (
                      <div className="flex flex-wrap gap-2">
                        <span className="text-sm text-gray-500">Categories:</span>
                        {submission.categories.map((category, index) => (
                          <span key={index} className="inline-flex px-2 py-1 text-xs bg-blue-100 text-blue-800 rounded">
                            {category}
                          </span>
                        ))}
                      </div>
                    )}
                    {submission.tags.length > 0 && (
                      <div className="flex flex-wrap gap-2">
                        <span className="text-sm text-gray-500">Tags:</span>
                        {submission.tags.map((tag, index) => (
                          <span key={index} className="inline-flex px-2 py-1 text-xs bg-gray-100 text-gray-800 rounded">
                            <Tag className="h-3 w-3 mr-1" />
                            {tag}
                          </span>
                        ))}
                      </div>
                    )}
                  </div>
                )}
              </div>

              {submission.summary && (
                <div className="mb-6">
                  <h3 className="text-lg font-semibold text-gray-900 mb-2">Summary</h3>
                  <p className="text-gray-700 bg-gray-50 p-4 rounded-lg">{submission.summary}</p>
                </div>
              )}

              <div>
                <h3 className="text-lg font-semibold text-gray-900 mb-4">Story Content (Click text to add comments)</h3>
                <CommentableTextEditor
                  content={submission.content}
                  comments={comments}
                  onAddComment={handleAddComment}
                  onCommentClick={handleCommentClick}
                  readOnly={false}
                />
              </div>
            </div>

            {submission.storyFeedback && (
              <div className="bg-white rounded-lg shadow p-6">
                <h3 className="text-lg font-semibold text-gray-900 mb-4 flex items-center">
                  <MessageSquare className="h-5 w-5 mr-2" />
                  Previous Feedback
                </h3>
                <div className="bg-orange-50 border border-orange-200 p-4 rounded-lg">
                  <p className="text-gray-700">{submission.storyFeedback}</p>
                </div>
              </div>
            )}
          </div>

          {/* Sidebar */}
          <div className="space-y-6">
            {/* Comments Sidebar */}
            <div className="bg-white rounded-lg shadow p-6">
              <div className="flex items-center justify-between mb-4">
                <h3 className="text-lg font-semibold text-gray-900">Comments</h3>
                <div className="flex items-center gap-2">
                  <Filter className="h-4 w-4 text-gray-500" />
                  <select
                    value={commentFilter}
                    onChange={(e) => setCommentFilter(e.target.value as 'all' | 'open' | 'resolved')}
                    className="text-sm border border-gray-300 rounded px-2 py-1"
                  >
                    <option value="all">All ({comments.length})</option>
                    <option value="open">Open ({comments.filter(c => c.status === 'OPEN').length})</option>
                    <option value="resolved">Resolved ({comments.filter(c => c.status === 'RESOLVED').length})</option>
                  </select>
                </div>
              </div>

              <div className="space-y-3 max-h-96 overflow-y-auto">
                {loadingComments ? (
                  <div className="text-center py-4">
                    <div className="animate-spin rounded-full h-8 w-8 border-b-2 border-gray-900 mx-auto"></div>
                  </div>
                ) : filteredComments.length > 0 ? (
                  filteredComments.map((comment) => (
                    <button
                      key={comment.id}
                      onClick={() => handleCommentClick(comment)}
                      className="w-full text-left p-3 border border-gray-200 rounded-lg hover:bg-gray-50 transition-colors"
                    >
                      <div className="flex items-start justify-between gap-2 mb-1">
                        <span className="text-sm font-medium text-gray-900 truncate">
                          {comment.author.name || comment.author.email}
                        </span>
                        <span className={`text-xs px-2 py-0.5 rounded ${
                          comment.status === 'RESOLVED'
                            ? 'bg-green-100 text-green-700'
                            : 'bg-yellow-100 text-yellow-700'
                        }`}>
                          {comment.status}
                        </span>
                      </div>
                      {comment.highlightedText && (
                        <p className="text-xs text-gray-500 mb-1 truncate">
                          &quot;{comment.highlightedText}&quot;
                        </p>
                      )}
                      <p className="text-sm text-gray-700 line-clamp-2">{comment.content}</p>
                    </button>
                  ))
                ) : (
                  <p className="text-sm text-gray-500 text-center py-4">No comments yet. Select text to add comments.</p>
                )}
              </div>
            </div>

            {/* Author Information */}
            <div className="bg-white rounded-lg shadow p-6">
              <h3 className="text-lg font-semibold text-gray-900 mb-4">Author Information</h3>
              <div className="space-y-3">
                <div>
                  <span className="text-sm text-gray-500">Author Alias:</span>
                  <p className="font-medium">{submission.authorAlias}</p>
                </div>
                <div>
                  <span className="text-sm text-gray-500">Real Name:</span>
                  <p className="font-medium">{submission.author.name}</p>
                </div>
                <div>
                  <span className="text-sm text-gray-500">Email:</span>
                  <p className="font-medium">{submission.author.email}</p>
                </div>
                <div>
                  <span className="text-sm text-gray-500">Visibility:</span>
                  <p className="font-medium">{submission.visibility}</p>
                </div>
                {submission.targetAudience && (
                  <div>
                    <span className="text-sm text-gray-500">Target Audience:</span>
                    <p className="font-medium">{submission.targetAudience}</p>
                  </div>
                )}
                {submission.licenseType && (
                  <div>
                    <span className="text-sm text-gray-500">License:</span>
                    <p className="font-medium">{submission.licenseType}</p>
                  </div>
                )}
              </div>
            </div>

            {/* Workflow History */}
            <div className="bg-white rounded-lg shadow p-6">
              <h3 className="text-lg font-semibold text-gray-900 mb-4">Review History</h3>
              <div className="space-y-3">
                {submission.workflowHistory.length > 0 ? (
                  submission.workflowHistory.map((entry) => (
                    <div key={entry.id} className="border-l-2 border-gray-200 pl-4 pb-3">
                      <div className="flex items-center justify-between">
                        <span className="text-sm font-medium">
                          {entry.fromStatus} → {entry.toStatus}
                        </span>
                        <span className="text-xs text-gray-500">
                          {new Date(entry.createdAt).toLocaleDateString()}
                        </span>
                      </div>
                      <p className="text-xs text-gray-600">{entry.performedBy.name}</p>
                      {entry.comment && (
                        <p className="text-sm text-gray-700 mt-1">{entry.comment}</p>
                      )}
                    </div>
                  ))
                ) : (
                  <p className="text-sm text-gray-500">No history available</p>
                )}
              </div>
            </div>
          </div>
        </div>
      </div>

      {/* Revision Request Modal */}
      {action === 'revision' && (
        <RevisionRequestModal
          isOpen={showFeedbackForm}
          onClose={() => {
            setShowFeedbackForm(false);
            setAction(null);
          }}
          onSubmit={handleRevisionRequest}
          isSubmitting={submitting}
          submissionTitle={submission.title}
        />
      )}

      {/* Approve/Reject Feedback Modal */}
      {action !== 'revision' && showFeedbackForm && action && (
        <div className="fixed inset-0 bg-black bg-opacity-50 flex items-center justify-center p-4 z-50">
          <div className="bg-white rounded-lg max-w-md w-full p-6">
            <h3 className="text-lg font-semibold text-gray-900 mb-4">
              {action === 'approve' && 'Approve Story'}
              {action === 'reject' && 'Reject Story'}
            </h3>

            <textarea
              value={feedback}
              onChange={(e) => setFeedback(e.target.value)}
              placeholder={
                action === 'approve'
                  ? 'Optional: Add any final comments...'
                  : 'Explain why this story is being rejected...'
              }
              rows={4}
              className="w-full border border-gray-300 rounded-lg p-3 text-sm"
              required={action !== 'approve'}
            />

            <div className="flex justify-end space-x-3 mt-4">
              <button
                onClick={() => {
                  setShowFeedbackForm(false);
                  setAction(null);
                  setFeedback('');
                }}
                className="px-4 py-2 text-gray-700 border border-gray-300 rounded-lg hover:bg-gray-50"
                disabled={submitting}
              >
                Cancel
              </button>
              <button
                onClick={() => handleAction(action)}
                disabled={submitting || (action !== 'approve' && !feedback.trim())}
                className={`px-4 py-2 text-white rounded-lg ${
                  action === 'approve'
                    ? 'bg-green-600 hover:bg-green-700'
                    : 'bg-red-600 hover:bg-red-700'
                } disabled:opacity-50`}
              >
                {submitting ? 'Processing...' : `Confirm ${action === 'approve' ? 'Approval' : 'Rejection'}`}
              </button>
            </div>
          </div>
        </div>
      )}

      {/* Comment Detail Popover */}
      {selectedComment && session?.user && submission && (
        <Popover
          isOpen={true}
          onClose={handleCloseCommentPopup}
          anchorElement={commentAnchor}
          placement="left"
        >
          <div className="p-4 max-w-md">
            <CommentPopup
              comment={selectedComment}
              currentUserId={session.user.id}
              currentUserRole={session.user.role}
              submissionAuthorId={submission.author.id}
              onReply={handleReply}
              onResolve={handleResolve}
              onEdit={handleEditComment}
              onDelete={handleDeleteComment}
            />
          </div>
        </Popover>
      )}
    </div>
  );
}<|MERGE_RESOLUTION|>--- conflicted
+++ resolved
@@ -111,33 +111,21 @@
     }
   }, [session, status]);
 
-<<<<<<< HEAD
-  // Fetch submission details
-  useEffect(() => {
-    const fetchSubmission = async () => {
-      try {
-        const response = await fetch(`/api/text-submissions/${params.id}`);
-        if (!response.ok) {
-          throw new Error('Failed to fetch submission');
-        }
-        const data = await response.json();
-        setSubmission(data.submission);
-      } catch (err) {
-        setError(err instanceof Error ? err.message : 'An error occurred');
-      } finally {
-        setLoading(false);
-=======
   const fetchSubmission = async () => {
     try {
       const response = await fetch(`/api/text-submissions/${params.id}`);
       if (!response.ok) {
         throw new Error('Failed to fetch submission');
->>>>>>> e5a18a19
       }
-    };
-
-<<<<<<< HEAD
-=======
+      const data = await response.json();
+      setSubmission(data.submission);
+    } catch (err) {
+      setError(err instanceof Error ? err.message : 'An error occurred');
+    } finally {
+      setLoading(false);
+    }
+  };
+
   const fetchComments = useCallback(async () => {
     if (!params.id) return;
 
@@ -158,7 +146,6 @@
   }, [params.id]);
 
   useEffect(() => {
->>>>>>> e5a18a19
     if (session?.user?.role === 'STORY_MANAGER' && params.id) {
       fetchSubmission();
       fetchComments();
