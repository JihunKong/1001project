--- conflicted
+++ resolved
@@ -130,11 +130,7 @@
   }
 
   return (
-<<<<<<< HEAD
-    <div data-role="writer" className="max-w-[1240px] mx-auto px-8 pt-6 pb-4">
-=======
-    <div id="main-content" data-role="volunteer" className="max-w-[1240px] mx-auto px-4 sm:px-8 pt-6 pb-20 lg:pb-4">
->>>>>>> a6a290ee
+    <div id="main-content" data-role="writer" className="max-w-[1240px] mx-auto px-4 sm:px-8 pt-6 pb-20 lg:pb-4">
       <div className="flex items-center justify-between mb-6">
         <h1 className="text-3xl font-bold text-[#141414]">Library</h1>
       </div>
